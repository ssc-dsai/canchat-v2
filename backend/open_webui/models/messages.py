--- conflicted
+++ resolved
@@ -2,14 +2,8 @@
 import uuid
 from typing import Optional
 
-<<<<<<< HEAD
 from open_webui.internal.db import get_db
 from open_webui.models.base import Base
-from open_webui.models.tags import TagModel, Tag, Tags
-=======
-from open_webui.internal.db import Base, get_db
->>>>>>> 3442ca4c
-
 
 from pydantic import BaseModel, ConfigDict
 from sqlalchemy import BigInteger, Column, Text, JSON
