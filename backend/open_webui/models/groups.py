import logging
import time
from typing import Optional
import uuid

from open_webui.internal.db import get_db
from open_webui.env import SRC_LOG_LEVELS
<<<<<<< HEAD
from open_webui.models.base import Base
from open_webui.models.files import FileMetadataResponse
=======
>>>>>>> 3442ca4c


from pydantic import BaseModel, ConfigDict
from sqlalchemy import BigInteger, Column, String, Text, JSON, func


log = logging.getLogger(__name__)
log.setLevel(SRC_LOG_LEVELS["MODELS"])

####################
# UserGroup DB Schema
####################


class Group(Base):
    __tablename__ = "group"

    id = Column(Text, unique=True, primary_key=True)
    user_id = Column(Text)

    name = Column(Text)
    description = Column(Text)

    data = Column(JSON, nullable=True)
    meta = Column(JSON, nullable=True)

    permissions = Column(JSON, nullable=True)
    user_ids = Column(JSON, nullable=True)

    created_at = Column(BigInteger)
    updated_at = Column(BigInteger)


class GroupModel(BaseModel):
    model_config = ConfigDict(from_attributes=True)
    id: str
    user_id: str

    name: str
    description: str

    data: Optional[dict] = None
    meta: Optional[dict] = None

    permissions: Optional[dict] = None
    user_ids: list[str] = []

    created_at: int  # timestamp in epoch
    updated_at: int  # timestamp in epoch


####################
# Forms
####################


class GroupResponse(BaseModel):
    id: str
    user_id: str
    name: str
    description: str
    permissions: Optional[dict] = None
    data: Optional[dict] = None
    meta: Optional[dict] = None
    user_ids: list[str] = []
    created_at: int  # timestamp in epoch
    updated_at: int  # timestamp in epoch


class GroupForm(BaseModel):
    name: str
    description: str
    permissions: Optional[dict] = None


class GroupUpdateForm(GroupForm):
    user_ids: Optional[list[str]] = None


class GroupTable:
    def insert_new_group(
        self, user_id: str, form_data: GroupForm
    ) -> Optional[GroupModel]:
        with get_db() as db:
            group = GroupModel(
                **{
                    **form_data.model_dump(exclude_none=True),
                    "id": str(uuid.uuid4()),
                    "user_id": user_id,
                    "created_at": int(time.time()),
                    "updated_at": int(time.time()),
                }
            )

            try:
                result = Group(**group.model_dump())
                db.add(result)
                db.commit()
                db.refresh(result)
                if result:
                    return GroupModel.model_validate(result)
                else:
                    return None

            except Exception:
                return None

    def get_groups(self) -> list[GroupModel]:
        with get_db() as db:
            return [
                GroupModel.model_validate(group)
                for group in db.query(Group).order_by(Group.updated_at.desc()).all()
            ]

    def get_groups_by_member_id(self, user_id: str) -> list[GroupModel]:
        with get_db() as db:
            return [
                GroupModel.model_validate(group)
                for group in db.query(Group)
                .filter(
                    func.json_array_length(Group.user_ids) > 0
                )  # Ensure array exists
                .filter(
                    Group.user_ids.cast(String).like(f'%"{user_id}"%')
                )  # String-based check
                .order_by(Group.updated_at.desc())
                .all()
            ]

    def get_group_by_id(self, id: str) -> Optional[GroupModel]:
        try:
            with get_db() as db:
                group = db.query(Group).filter_by(id=id).first()
                return GroupModel.model_validate(group) if group else None
        except Exception:
            return None

    def get_group_user_ids_by_id(self, id: str) -> Optional[str]:
        group = self.get_group_by_id(id)
        if group:
            return group.user_ids
        else:
            return None

    def update_group_by_id(
        self, id: str, form_data: GroupUpdateForm, overwrite: bool = False
    ) -> Optional[GroupModel]:
        try:
            with get_db() as db:
                db.query(Group).filter_by(id=id).update(
                    {
                        **form_data.model_dump(exclude_none=True),
                        "updated_at": int(time.time()),
                    }
                )
                db.commit()
                return self.get_group_by_id(id=id)
        except Exception as e:
            log.exception(e)
            return None

    def delete_group_by_id(self, id: str) -> bool:
        try:
            with get_db() as db:
                db.query(Group).filter_by(id=id).delete()
                db.commit()
                return True
        except Exception:
            return False

    def delete_all_groups(self) -> bool:
        with get_db() as db:
            try:
                db.query(Group).delete()
                db.commit()

                return True
            except Exception:
                return False

    def remove_user_from_all_groups(self, user_id: str) -> bool:
        with get_db() as db:
            try:
                groups = self.get_groups_by_member_id(user_id)

                for group in groups:
                    group.user_ids.remove(user_id)
                    db.query(Group).filter_by(id=group.id).update(
                        {
                            "user_ids": group.user_ids,
                            "updated_at": int(time.time()),
                        }
                    )
                    db.commit()

                return True
            except Exception:
                return False


Groups = GroupTable()<|MERGE_RESOLUTION|>--- conflicted
+++ resolved
@@ -5,12 +5,7 @@
 
 from open_webui.internal.db import get_db
 from open_webui.env import SRC_LOG_LEVELS
-<<<<<<< HEAD
 from open_webui.models.base import Base
-from open_webui.models.files import FileMetadataResponse
-=======
->>>>>>> 3442ca4c
-
 
 from pydantic import BaseModel, ConfigDict
 from sqlalchemy import BigInteger, Column, String, Text, JSON, func
