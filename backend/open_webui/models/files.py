--- conflicted
+++ resolved
@@ -2,11 +2,7 @@
 import time
 from typing import Optional
 
-<<<<<<< HEAD
-from open_webui.internal.db import JSONField, get_db
-=======
-from open_webui.internal.db import Base, get_db
->>>>>>> 3442ca4c
+from open_webui.internal.db import get_db
 from open_webui.env import SRC_LOG_LEVELS
 from open_webui.models.base import Base
 from pydantic import BaseModel, ConfigDict
@@ -202,11 +198,8 @@
                 file.data = {**(file.data if file.data else {}), **data}
                 db.commit()
                 return FileModel.model_validate(file)
-<<<<<<< HEAD
-            except Exception as e:
-=======
-            except Exception:
->>>>>>> 3442ca4c
+
+            except Exception:
                 return None
 
     def update_file_metadata_by_id(self, id: str, meta: dict) -> Optional[FileModel]:
