--- conflicted
+++ resolved
@@ -215,7 +215,6 @@
         try:
             file_path = Storage.get_file(file.path)
             file_path = Path(file_path)
-<<<<<<< HEAD
 
             # Check if the file already exists in the cache
             if file_path.is_file():
@@ -243,7 +242,13 @@
         )
 
 
-=======
+@router.get("/{id}/content/html")
+async def get_html_file_content_by_id(id: str, user=Depends(get_verified_user)):
+    file = Files.get_file_by_id(id)
+    if file and (file.user_id == user.id or user.role == "admin"):
+        try:
+            file_path = Storage.get_file(file.path)
+            file_path = Path(file_path)
 
             # Check if the file already exists in the cache
             if file_path.is_file():
@@ -271,26 +276,23 @@
         )
 
 
->>>>>>> df40dcbe
-@router.get("/{id}/content/html")
-async def get_html_file_content_by_id(id: str, user=Depends(get_verified_user)):
-    file = Files.get_file_by_id(id)
-    if file and (file.user_id == user.id or user.role == "admin"):
-        try:
-            file_path = Storage.get_file(file.path)
+@router.get("/{id}/content/{file_name}")
+async def get_file_content_by_id(id: str, user=Depends(get_verified_user)):
+    file = Files.get_file_by_id(id)
+
+    if file and (file.user_id == user.id or user.role == "admin"):
+        file_path = file.path
+        if file_path:
+            file_path = Storage.get_file(file_path)
             file_path = Path(file_path)
 
             # Check if the file already exists in the cache
             if file_path.is_file():
                 print(f"file_path: {file_path}")
-<<<<<<< HEAD
-                return FileResponse(file_path)
-=======
                 headers = {
                     "Content-Disposition": f'attachment; filename="{file.meta.get("name", file.filename)}"'
                 }
                 return FileResponse(file_path, headers=headers)
->>>>>>> df40dcbe
             else:
                 raise HTTPException(
                     status_code=status.HTTP_404_NOT_FOUND,
