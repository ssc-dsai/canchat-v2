<script lang="ts">
	import { toast } from 'svelte-sonner';
	import fileSaver from 'file-saver';
	const { saveAs } = fileSaver;

	import { goto } from '$app/navigation';
	import { onMount, getContext } from 'svelte';
	import { WEBUI_NAME, prompts as _prompts, user } from '$lib/stores';

	import {
		createNewPrompt,
		deletePromptByCommand,
		getPrompts,
		getPromptList
	} from '$lib/apis/prompts';

	import PromptMenu from './Prompts/PromptMenu.svelte';
	import EllipsisHorizontal from '../icons/EllipsisHorizontal.svelte';
	import DeleteConfirmDialog from '$lib/components/common/ConfirmDialog.svelte';
	import Search from '../icons/Search.svelte';
	import Plus from '../icons/Plus.svelte';
	import Spinner from '../common/Spinner.svelte';
	import Tooltip from '../common/Tooltip.svelte';
	import { capitalizeFirstLetter } from '$lib/utils';

	const i18n = getContext('i18n');
	let promptsImportInputElement: HTMLInputElement;
	let loaded = false;

	let importFiles = '';
	let query = '';

	let prompts = [];

	let showDeleteConfirm = false;
	let deletePrompt = null;

	let filteredItems = [];
	$: filteredItems = prompts.filter((p) => query === '' || p.command.includes(query));

	const cloneHandler = async (prompt) => {
		sessionStorage.prompt = JSON.stringify(prompt);
		goto('/workspace/prompts/create');
	};

	const exportHandler = async (prompt) => {
		let blob = new Blob([JSON.stringify([prompt])], {
			type: 'application/json'
		});
		saveAs(blob, `prompt-export-${Date.now()}.json`);
	};

	const deleteHandler = async (prompt) => {
		const command = prompt.command;
		await deletePromptByCommand(localStorage.token, command);
		await init();
	};

	const init = async () => {
		prompts = await getPromptList(localStorage.token);
		await _prompts.set(await getPrompts(localStorage.token));
	};

	onMount(async () => {
		await init();
		loaded = true;
	});
</script>

<svelte:head>
	<title>
		{$i18n.t('Prompts')} | {$WEBUI_NAME}
	</title>
</svelte:head>

{#if loaded}
	<DeleteConfirmDialog
		bind:show={showDeleteConfirm}
		title={$i18n.t('Delete prompt?')}
		on:confirm={() => {
			deleteHandler(deletePrompt);
		}}
	>
		<div class=" text-sm text-gray-500">
			{$i18n.t('This will delete')} <span class="  font-semibold">{deletePrompt.command}</span>.
		</div>
	</DeleteConfirmDialog>

	<div class="flex flex-col gap-1 my-1.5">
		<div class="flex justify-between items-center">
			<div class="flex md:self-center text-xl font-medium px-0.5 items-center">
				{$i18n.t('Prompts')}
				<div class="flex self-center w-[1px] h-6 mx-2.5 bg-gray-50 dark:bg-gray-850" />
				<span class="text-lg font-medium text-gray-500 dark:text-gray-300"
					>{filteredItems.length}</span
				>
			</div>
		</div>

		<div class=" flex w-full space-x-2">
			<div class="flex flex-1">
				<div class=" self-center ml-1 mr-3">
					<Search className="size-3.5" />
				</div>
				<input
					class=" w-full text-sm pr-4 py-1 rounded-r-xl outline-none bg-transparent"
					bind:value={query}
					placeholder={$i18n.t('Search Prompts')}
				/>
			</div>

			<div>
				<a
					class=" px-2 py-2 rounded-xl hover:bg-gray-700/10 dark:hover:bg-gray-100/10 dark:text-gray-300 dark:hover:text-white transition font-medium text-sm flex items-center space-x-1"
					href="/workspace/prompts/create"
				>
					<Plus className="size-3.5" />
				</a>
			</div>
		</div>
	</div>

	<div class="mb-5 gap-2 grid lg:grid-cols-2 xl:grid-cols-3">
		{#each filteredItems as prompt}
			<div
				class=" flex space-x-4 cursor-pointer w-full px-3 py-2 dark:hover:bg-white/5 hover:bg-black/5 rounded-xl transition"
			>
				<div class=" flex flex-1 space-x-4 cursor-pointer w-full">
					<a
<<<<<<< HEAD
						href={$user?.role === 'admin' || prompt?.user?.id === $user?.id
=======
						href={$user?.role === 'admin' ||
						(prompt?.user?.id === $user?.id &&
							!(prompt.user.role === 'user' && prompt.access_control === null))
>>>>>>> f024e2f2
							? `/workspace/prompts/edit?command=${encodeURIComponent(prompt.command)}`
							: null}
					>
						<div class=" flex-1 flex items-center gap-2 self-center">
							<div class=" font-semibold line-clamp-1 capitalize">{prompt.title}</div>
							<div class=" text-xs overflow-hidden text-ellipsis line-clamp-1">
								{prompt.command}
							</div>
						</div>

						<div class="text-xs px-0.5">
							<Tooltip
								content={prompt.access_control == null
									? $i18n.t('Public')
									: (prompt?.user?.email ?? $i18n.t('Deleted User'))}
								className="flex shrink-0"
								placement="top-start"
							>
								<div class="shrink-0 text-gray-500">
									{#if prompt.access_control == null}
										{$i18n.t('Public')}
									{:else}
										{$i18n.t('By {{name}}', {
											name: capitalizeFirstLetter(
												prompt?.user?.name ?? prompt?.user?.email ?? $i18n.t('Deleted User')
											)
										})}
									{/if}
								</div>
							</Tooltip>
						</div>
					</a>
				</div>
				<div class="flex flex-row gap-0.5 self-center">
<<<<<<< HEAD
					{#if $user?.role === 'admin' || prompt?.user?.id === $user?.id}
=======
					{#if $user?.role === 'admin' || (prompt?.user?.id === $user?.id && !(prompt.user.role === 'user' && prompt.access_control === null))}
>>>>>>> f024e2f2
						<a
							class="self-center w-fit text-sm px-2 py-2 dark:text-gray-300 dark:hover:text-white hover:bg-black/5 dark:hover:bg-white/5 rounded-xl"
							type="button"
							href={`/workspace/prompts/edit?command=${encodeURIComponent(prompt.command)}`}
						>
							<svg
								xmlns="http://www.w3.org/2000/svg"
								fill="none"
								viewBox="0 0 24 24"
								stroke-width="1.5"
								stroke="currentColor"
								class="w-4 h-4"
							>
								<path
									stroke-linecap="round"
									stroke-linejoin="round"
									d="M16.862 4.487l1.687-1.688a1.875 1.875 0 112.652 2.652L6.832 19.82a4.5 4.5 0 01-1.897 1.13l-2.685.8.8-2.685a4.5 4.5 0 011.13-1.897L16.863 4.487zm0 0L19.5 7.125"
								/>
							</svg>
						</a>
					{/if}

					<PromptMenu
						cloneHandler={() => {
							cloneHandler(prompt);
						}}
						exportHandler={() => {
							exportHandler(prompt);
						}}
						deleteHandler={async () => {
							deletePrompt = prompt;
							showDeleteConfirm = true;
						}}
						onClose={() => {}}
<<<<<<< HEAD
						canDelete={$user?.role === 'admin' || prompt?.user?.id === $user?.id}
=======
						canDelete={$user?.role === 'admin' ||
							(prompt?.user?.id === $user?.id &&
								!(prompt.user.role === 'user' && prompt.access_control === null))}
>>>>>>> f024e2f2
					>
						<button
							class="self-center w-fit text-sm p-1.5 dark:text-gray-300 dark:hover:text-white hover:bg-black/5 dark:hover:bg-white/5 rounded-xl"
							type="button"
						>
							<EllipsisHorizontal className="size-5" />
						</button>
					</PromptMenu>
				</div>
			</div>
		{/each}
	</div>

	{#if $user?.role === 'admin'}
		<div class=" flex justify-end w-full mb-3">
			<div class="flex space-x-2">
				<input
					id="prompts-import-input"
					bind:this={promptsImportInputElement}
					bind:files={importFiles}
					type="file"
					accept=".json"
					hidden
					on:change={() => {
						console.log(importFiles);

						const reader = new FileReader();
						reader.onload = async (event) => {
							const savedPrompts = JSON.parse(event.target.result);
							console.log(savedPrompts);

							for (const prompt of savedPrompts) {
								await createNewPrompt(localStorage.token, {
									command:
										prompt.command.charAt(0) === '/' ? prompt.command.slice(1) : prompt.command,
									title: prompt.title,
									content: prompt.content
								}).catch((error) => {
									toast.error(`${error}`);
									return null;
								});
							}

							prompts = await getPromptList(localStorage.token);
							await _prompts.set(await getPrompts(localStorage.token));

							importFiles = [];
							promptsImportInputElement.value = '';
						};

						reader.readAsText(importFiles[0]);
					}}
				/>

				<button
					class="flex text-xs items-center space-x-1 px-3 py-1.5 rounded-xl bg-gray-50 hover:bg-gray-100 dark:bg-gray-800 dark:hover:bg-gray-700 dark:text-gray-200 transition"
					on:click={() => {
						promptsImportInputElement.click();
					}}
				>
					<div class=" self-center mr-2 font-medium line-clamp-1">{$i18n.t('Import Prompts')}</div>

					<div class=" self-center">
						<svg
							xmlns="http://www.w3.org/2000/svg"
							viewBox="0 0 16 16"
							fill="currentColor"
							class="w-4 h-4"
						>
							<path
								fill-rule="evenodd"
								d="M4 2a1.5 1.5 0 0 0-1.5 1.5v9A1.5 1.5 0 0 0 4 14h8a1.5 1.5 0 0 0 1.5-1.5V6.621a1.5 1.5 0 0 0-.44-1.06L9.94 2.439A1.5 1.5 0 0 0 8.878 2H4Zm4 9.5a.75.75 0 0 1-.75-.75V8.06l-.72.72a.75.75 0 0 1-1.06-1.06l2-2a.75.75 0 0 1 1.06 0l2 2a.75.75 0 1 1-1.06 1.06l-.72-.72v2.69a.75.75 0 0 1-.75.75Z"
								clip-rule="evenodd"
							/>
						</svg>
					</div>
				</button>

				<button
					class="flex text-xs items-center space-x-1 px-3 py-1.5 rounded-xl bg-gray-50 hover:bg-gray-100 dark:bg-gray-800 dark:hover:bg-gray-700 dark:text-gray-200 transition"
					on:click={async () => {
						// promptsImportInputElement.click();
						let blob = new Blob([JSON.stringify(prompts)], {
							type: 'application/json'
						});
						saveAs(blob, `prompts-export-${Date.now()}.json`);
					}}
				>
					<div class=" self-center mr-2 font-medium line-clamp-1">{$i18n.t('Export Prompts')}</div>

					<div class=" self-center">
						<svg
							xmlns="http://www.w3.org/2000/svg"
							viewBox="0 0 16 16"
							fill="currentColor"
							class="w-4 h-4"
						>
							<path
								fill-rule="evenodd"
								d="M4 2a1.5 1.5 0 0 0-1.5 1.5v9A1.5 1.5 0 0 0 4 14h8a1.5 1.5 0 0 0 1.5-1.5V6.621a1.5 1.5 0 0 0-.44-1.06L9.94 2.439A1.5 1.5 0 0 0 8.878 2H4Zm4 3.5a.75.75 0 0 1 .75.75v2.69l.72-.72a.75.75 0 1 1 1.06 1.06l-2 2a.75.75 0 0 1-1.06 0l-2-2a.75.75 0 0 1 1.06-1.06l.72.72V6.25A.75.75 0 0 1 8 5.5Z"
								clip-rule="evenodd"
							/>
						</svg>
					</div>
				</button>
			</div>
		</div>
	{/if}
{:else}
	<div class="w-full h-full flex justify-center items-center">
		<Spinner />
	</div>
{/if}<|MERGE_RESOLUTION|>--- conflicted
+++ resolved
@@ -127,13 +127,9 @@
 			>
 				<div class=" flex flex-1 space-x-4 cursor-pointer w-full">
 					<a
-<<<<<<< HEAD
-						href={$user?.role === 'admin' || prompt?.user?.id === $user?.id
-=======
 						href={$user?.role === 'admin' ||
 						(prompt?.user?.id === $user?.id &&
 							!(prompt.user.role === 'user' && prompt.access_control === null))
->>>>>>> f024e2f2
 							? `/workspace/prompts/edit?command=${encodeURIComponent(prompt.command)}`
 							: null}
 					>
@@ -168,11 +164,7 @@
 					</a>
 				</div>
 				<div class="flex flex-row gap-0.5 self-center">
-<<<<<<< HEAD
-					{#if $user?.role === 'admin' || prompt?.user?.id === $user?.id}
-=======
 					{#if $user?.role === 'admin' || (prompt?.user?.id === $user?.id && !(prompt.user.role === 'user' && prompt.access_control === null))}
->>>>>>> f024e2f2
 						<a
 							class="self-center w-fit text-sm px-2 py-2 dark:text-gray-300 dark:hover:text-white hover:bg-black/5 dark:hover:bg-white/5 rounded-xl"
 							type="button"
@@ -207,13 +199,9 @@
 							showDeleteConfirm = true;
 						}}
 						onClose={() => {}}
-<<<<<<< HEAD
-						canDelete={$user?.role === 'admin' || prompt?.user?.id === $user?.id}
-=======
 						canDelete={$user?.role === 'admin' ||
 							(prompt?.user?.id === $user?.id &&
 								!(prompt.user.role === 'user' && prompt.access_control === null))}
->>>>>>> f024e2f2
 					>
 						<button
 							class="self-center w-fit text-sm p-1.5 dark:text-gray-300 dark:hover:text-white hover:bg-black/5 dark:hover:bg-white/5 rounded-xl"
