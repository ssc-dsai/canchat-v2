<script lang="ts">
	import { DropdownMenu } from 'bits-ui';
	import { getContext } from 'svelte';

	import { flyAndScale } from '$lib/utils/transitions';

	import Dropdown from '$lib/components/common/Dropdown.svelte';
	import QuestionMarkCircle from '$lib/components/icons/QuestionMarkCircle.svelte';
	import Lifebuoy from '$lib/components/icons/Lifebuoy.svelte';
	import Keyboard from '$lib/components/icons/Keyboard.svelte';
	import ExclamationCircle from '$lib/components/icons/ExclamationCircle.svelte';
	import LightBlub from '$lib/components/icons/LightBlub.svelte';
	const i18n = getContext('i18n');

	export let showShortcutsHandler: Function;
	export let showSurveyHandler: Function;
	export let showDocsHandler: Function;
<<<<<<< HEAD
	export let showIssueHandler: Function;
=======
	export let showIncidentHandler: Function;
>>>>>>> 80ae3a8a
	export let showSuggestionHandler: Function;

	export let onClose: Function = () => {};
</script>

<Dropdown
	on:change={(e) => {
		if (e.detail === false) {
			onClose();
		}
	}}
>
	<slot />

	<div slot="content">
		<DropdownMenu.Content
			class="w-full max-w-[200px] rounded-xl px-1 py-1.5 border border-gray-300/30 dark:border-gray-700/50 z-50 bg-white dark:bg-gray-850 dark:text-white shadow-lg"
			sideOffset={4}
			side="top"
			align="end"
			transition={flyAndScale}
		>
			<DropdownMenu.Item
				class="flex gap-2 items-center px-3 py-2 text-sm  cursor-pointer hover:bg-gray-50 dark:hover:bg-gray-800 rounded-md"
				id="governance-docs-button"
				on:click={() => {
					showDocsHandler();
				}}
			>
				<QuestionMarkCircle className="size-5" />
				<div class="flex items-center">{$i18n.t('Documentation')}</div>
			</DropdownMenu.Item>

			<DropdownMenu.Item
				class="flex gap-2 items-center px-3 py-2 text-sm  cursor-pointer hover:bg-gray-50 dark:hover:bg-gray-800 rounded-md"
<<<<<<< HEAD
				id="issue-button"
				on:click={() => {
					showIssueHandler();
				}}
			>
				<ExclamationCircle className="size-5" />
				<div class="flex items-center">{$i18n.t('Report an Issue')}</div>
			</DropdownMenu.Item>

			<DropdownMenu.Item
				class="flex gap-2 items-center px-3 py-2 text-sm  cursor-pointer hover:bg-gray-50 dark:hover:bg-gray-800 rounded-md"
				id="incident-button"
				on:click={() => {
					showSuggestionHandler();
				}}
			>
				<LightBlub className="size-5" />
				<div class="flex items-center">{$i18n.t('Suggestion Box')}</div>
			</DropdownMenu.Item>

			<DropdownMenu.Item
				class="flex gap-2 items-center px-3 py-2 text-sm  cursor-pointer hover:bg-gray-50 dark:hover:bg-gray-800 rounded-md"
				id="chat-share-button"
				on:click={() => {
					showSurveyHandler();
				}}
			>
				<Lifebuoy className="size-5" />
				<div class="flex items-center">{$i18n.t('User Survey')}</div>
			</DropdownMenu.Item>

			<DropdownMenu.Item
				class="flex gap-2 items-center px-3 py-2 text-sm  cursor-pointer hover:bg-gray-50 dark:hover:bg-gray-800 rounded-md"
				id="chat-share-button"
=======
				id="incident-button"
>>>>>>> 80ae3a8a
				on:click={() => {
					showIncidentHandler();
				}}
			>
				<ExclamationCircle className="size-5" />
				<div class="flex items-center">{$i18n.t('Report an Incident')}</div>
			</DropdownMenu.Item>

			<DropdownMenu.Item
				class="flex gap-2 items-center px-3 py-2 text-sm  cursor-pointer hover:bg-gray-50 dark:hover:bg-gray-800 rounded-md"
				id="incident-button"
				on:click={() => {
					showSuggestionHandler();
				}}
			>
				<LightBlub className="size-5" />
				<div class="flex items-center">{$i18n.t('Suggestion Box')}</div>
			</DropdownMenu.Item>
<<<<<<< HEAD
=======

			{#if $showSurvey}
				<DropdownMenu.Item
					class="flex gap-2 items-center px-3 py-2 text-sm  cursor-pointer hover:bg-gray-50 dark:hover:bg-gray-800 rounded-md"
					id="chat-share-button"
					on:click={() => {
						showSurveyHandler();
					}}
				>
					<Lifebuoy className="size-5" />
					<div class="flex items-center">{$i18n.t('Survey')}</div>
				</DropdownMenu.Item>
			{/if}

			<DropdownMenu.Item
				class="flex gap-2 items-center px-3 py-2 text-sm  cursor-pointer hover:bg-gray-50 dark:hover:bg-gray-800 rounded-md"
				id="chat-share-button"
				on:click={() => {
					showShortcutsHandler();
				}}
			>
				<Keyboard className="size-5" />
				<div class="flex items-center">{$i18n.t('Keyboard shortcuts')}</div>
			</DropdownMenu.Item>
>>>>>>> 80ae3a8a
		</DropdownMenu.Content>
	</div>
</Dropdown><|MERGE_RESOLUTION|>--- conflicted
+++ resolved
@@ -15,11 +15,7 @@
 	export let showShortcutsHandler: Function;
 	export let showSurveyHandler: Function;
 	export let showDocsHandler: Function;
-<<<<<<< HEAD
 	export let showIssueHandler: Function;
-=======
-	export let showIncidentHandler: Function;
->>>>>>> 80ae3a8a
 	export let showSuggestionHandler: Function;
 
 	export let onClose: Function = () => {};
@@ -55,7 +51,6 @@
 
 			<DropdownMenu.Item
 				class="flex gap-2 items-center px-3 py-2 text-sm  cursor-pointer hover:bg-gray-50 dark:hover:bg-gray-800 rounded-md"
-<<<<<<< HEAD
 				id="issue-button"
 				on:click={() => {
 					showIssueHandler();
@@ -67,7 +62,7 @@
 
 			<DropdownMenu.Item
 				class="flex gap-2 items-center px-3 py-2 text-sm  cursor-pointer hover:bg-gray-50 dark:hover:bg-gray-800 rounded-md"
-				id="incident-button"
+				id="suggestion-button"
 				on:click={() => {
 					showSuggestionHandler();
 				}}
@@ -90,9 +85,6 @@
 			<DropdownMenu.Item
 				class="flex gap-2 items-center px-3 py-2 text-sm  cursor-pointer hover:bg-gray-50 dark:hover:bg-gray-800 rounded-md"
 				id="chat-share-button"
-=======
-				id="incident-button"
->>>>>>> 80ae3a8a
 				on:click={() => {
 					showIncidentHandler();
 				}}
@@ -111,33 +103,6 @@
 				<LightBlub className="size-5" />
 				<div class="flex items-center">{$i18n.t('Suggestion Box')}</div>
 			</DropdownMenu.Item>
-<<<<<<< HEAD
-=======
-
-			{#if $showSurvey}
-				<DropdownMenu.Item
-					class="flex gap-2 items-center px-3 py-2 text-sm  cursor-pointer hover:bg-gray-50 dark:hover:bg-gray-800 rounded-md"
-					id="chat-share-button"
-					on:click={() => {
-						showSurveyHandler();
-					}}
-				>
-					<Lifebuoy className="size-5" />
-					<div class="flex items-center">{$i18n.t('Survey')}</div>
-				</DropdownMenu.Item>
-			{/if}
-
-			<DropdownMenu.Item
-				class="flex gap-2 items-center px-3 py-2 text-sm  cursor-pointer hover:bg-gray-50 dark:hover:bg-gray-800 rounded-md"
-				id="chat-share-button"
-				on:click={() => {
-					showShortcutsHandler();
-				}}
-			>
-				<Keyboard className="size-5" />
-				<div class="flex items-center">{$i18n.t('Keyboard shortcuts')}</div>
-			</DropdownMenu.Item>
->>>>>>> 80ae3a8a
 		</DropdownMenu.Content>
 	</div>
 </Dropdown>