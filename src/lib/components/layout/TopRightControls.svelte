--- conflicted
+++ resolved
@@ -8,12 +8,8 @@
 		showControls,
 		showArchivedChats,
 		showSidebar,
-<<<<<<< HEAD
 		suggestionCycle,
 		config
-=======
-		suggestionCycle
->>>>>>> 80ae3a8a
 	} from '$lib/stores';
 	import Tooltip from '../common/Tooltip.svelte';
 	import AdjustmentsHorizontal from '../icons/AdjustmentsHorizontal.svelte';
@@ -23,11 +19,7 @@
 	import { goto } from '$app/navigation';
 	import HelpMenu from './Help/HelpMenu.svelte';
 	import ShortcutsModal from '../chat/ShortcutsModal.svelte';
-<<<<<<< HEAD
 	import IssueModal from '../common/IssueModal.svelte';
-=======
-	import IncidentModal from '../common/IncidentModal.svelte';
->>>>>>> 80ae3a8a
 	import SuggestionModal from '../common/SuggestionModal.svelte';
 
 	export let shareEnabled = false;
@@ -53,11 +45,7 @@
 
 	// Help functionality
 	let showShortcuts = false;
-<<<<<<< HEAD
 	let showIssue = false;
-=======
-	let showIncident = false;
->>>>>>> 80ae3a8a
 	let showSuggestion = false;
 
 	$: SurveyUrl = $i18n.language === 'fr-CA' ? $config?.survey_url_fr : $config?.survey_url;
@@ -171,9 +159,5 @@
 </div>
 
 <ShortcutsModal bind:show={showShortcuts} />
-<<<<<<< HEAD
 <IssueModal bind:show={showIssue} />
-=======
-<IncidentModal bind:show={showIncident} />
->>>>>>> 80ae3a8a
 <SuggestionModal bind:show={showSuggestion} />