--- conflicted
+++ resolved
@@ -13,10 +13,7 @@
 - **📂 Folders**: Removed JSON exportation.
 - **✏️ Chat Items**: Renaming chat items when in a chat folder now changes instantly.
 - **📂 Archived Chats**: Removed JSON exportation.
-<<<<<<< HEAD
-=======
 - **📌 Pinned Chats**: Pinned chats now see an unpinning option.
->>>>>>> 62ffc406
 
 ## [0.5.7-ccv2-1.1.1] - 2025-02-21
 
