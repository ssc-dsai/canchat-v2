--- conflicted
+++ resolved
@@ -5,19 +5,11 @@
 The format is based on [Keep a Changelog](https://keepachangelog.com/en/1.1.0/),
 and this project adheres to [Semantic Versioning](https://semver.org/spec/v2.0.0.html).
 
-<<<<<<< HEAD
-## [0.5.4-ccv2-1.0.3] - 2025-01-22
+## [0.5.4-ccv2-1.0.2] - 2025-01-20
 
 ### Fix
 
-- **🌍 French/Englsh Dropdown**: The dropdown now translates properly.
-=======
-## [0.5.4-ccv2-1.0.2] - 2025-01-20
-
-### Fix
-
 - **🌍 Fr-CA Translations**: Missing/Correcting translations.
->>>>>>> 7b3782c6
 
 ## [0.5.4-ccv2-1.0.1] - 2025-01-16
 
